#!/usr/bin/env python
# -*- coding: utf-8 -*-
"""
Creates a csv file with the financial data of orgs on Propublica.
<<<<<<< HEAD

Inputs:
listoforgs.csv (the list of propublica numbers)
manualdata.csv (any data that is only available via pdf should be filled
                into this file manually)

Output:
finaldata.csv (data autograbbed from the API merged with manual data)

=======

Inputs:
listoforgs.csv (the list of propublica numbers)
manualdata.csv (any data that is only available via pdf should be filled
                into this file manually)

Output:
finaldata.csv (data autograbbed from the API merged with manual data)
>>>>>>> 9a12286f
"""

import csv
import json
import time
import urllib2
<<<<<<< HEAD
import csv
import time

def get_list_of_orgs(file_loc):
    """
    Get the list of organizations to analyze. Assumes
    the first column of the CSV has the organization numbers.
    """
    orgnums = []
    with open(file_loc, "r") as csv_file:
        reader = csv.reader(csv_file)
        # avoid header row
        next(reader)
        # extract organization number
        for row in reader:
            orgnums.append(row[0])
    return orgnums


def get_manual_data(file_loc):
    """
    Store the human-read data from the pdfs into
    a dictionary format with the pdfurl as the key
    """
    manualdata = {}
    reader = csv.DictReader(open(file_loc))
    for row in reader:
        key = row.pop('PDF URL')
        manualdata[key] = row
    return manualdata


def lookup_org(orgnum):
    url = "https://projects.propublica.org/nonprofits/api/v2/organizations/" + orgnum + ".json"
    orgjson = json.loads(urllib2.urlopen(url).read())
    return orgjson


def main():
    """Compiles data into csv file"""

    # keep track of start time
    overallstart = time.time()

    print "Starting script..."

    orgnums = get_list_of_orgs("listoforgs.csv")
    manualdata = get_manual_data("manualdata.csv")
=======

def get_list_of_orgs(list_of_orgs_file):
    """Gets list of organizations. Assumes first column has the organization
numbers."""
    org_nums = []
    with open(list_of_orgs_file, "r") as csv_file:
        reader = csv.reader(csv_file)
        # Avoid header row
        next(reader)
        for row in reader:
            org_nums.append(row[0])
    return org_nums

def get_manual_data(manual_data_file):
    """Stores data from a csv into a dictionary format with the pdfurl as the
key """
    manual_data = {}
    reader = csv.DictReader(open(manual_data_file))
    for row in reader:
        key = row.pop('PDF URL')
        manual_data[key] = row
    return manual_data

def lookup_org(org_num):
    """Looks up org by orgnum. Returns corresponding json from ProPublica"""
    url = "https://projects.propublica.org/nonprofits/api/v2/organizations/"+org_num+".json"
    org_json = json.loads(urllib2.urlopen(url).read())
    return org_json

def parse_org_filings(org_json):
    """Turns json w/org data to dict for csv"""
    org_data = {}
    org_data["official_name"] = org_json["organization"]["name"]
    org_data["pronum"] = org_json["organization"]["id"]
    org_filings = {}
    org_data["filings"] = org_filings
    for filing in org_json["filings_with_data"]:
        filing_data = {}
        filing_data["source"] = "Auto"
        filing_data["year"] = filing["tax_prd_yr"]
        filing_data["pdfurl"] = filing["pdf_url"]
        filing_data["totrev"] = filing["totrevenue"]
        filing_data["totexp"] = filing["totfuncexpns"]
        filing_data["netinc"] = filing["totrevenue"] - filing["totfuncexpns"]
        filing_data["totass"] = filing["totassetsend"]
        filing_data["totlia"] = filing["totliabend"]
        filing_data["netass"] = filing["totassetsend"] - filing["totliabend"]
        org_data["filings"][filing_data["year"]] = filing_data
    return org_data

def write_org_filings(org_data, write_function):
    """Takes a dict of org filings and writes it to csv"""
    official_name = org_data["official_name"]
    org_num = org_data["pronum"]
    for filing_year in org_data["filings"]:
        filing_data = org_data["filings"][filing_year]
        datasrc = filing_data["source"]
        year = filing_data["year"]
        pdfurl = filing_data["pdfurl"]
        totrev = filing_data["totrev"]
        totexp = filing_data["totexp"]
        netinc = filing_data["netinc"]
        totass = filing_data["totass"]
        totlia = filing_data["totlia"]
        netass = filing_data["netass"]
        write_function([org_num, official_name, year, datasrc, pdfurl, totrev, totexp, netinc, totass, totlia, netass])

def main():
    """Compiles data into csv file"""
    overall_start_time = time.time()

    print "Starting script..."

    org_nums = get_list_of_orgs("listoforgs.csv")
    manual_data = get_manual_data("manualdata.csv")
>>>>>>> 9a12286f

    # write up all the data in a finaldata.csv
    with open("finaldata.csv", "wb") as csv_file:
        writer = csv.writer(csv_file, delimiter=",")
        header = ["Propublica Number", "Club Name", "Tax Year", "Data Source",
                  "PDF URL", "Total Revenue", "Total Functional Expenses",
                  "Net Income", "Total Assets", "Total Liabilities", "Net Assets"]
        writer.writerow(header)

        # for every propublica organization
<<<<<<< HEAD
        for orgnum in orgnums:

            # keep track of the time it takes to analyze each org
            start = time.time()

            # grab all the data on this org
            orgjson = lookup_org(orgnum)

            # grab the name
            officialname = orgjson["organization"]["name"]

            # for all the years that have direct data in the API, grab the data
            for filing in orgjson["filings_with_data"]:
                datasrc = "Auto"
                year = filing["tax_prd_yr"]
                pdfurl = filing["pdf_url"]
                totrev = filing["totrevenue"]
                totexp = filing["totfuncexpns"]
                netinc = int(totrev) - int(totexp)
                totass = filing["totassetsend"]
                totlia = filing["totliabend"]
                netass = int(totass) - int(totlia)
                writer.writerow([orgnum, officialname, year, datasrc, pdfurl, totrev, totexp, netinc, totass, totlia, netass])

            # for all the years without direct data, check if we have it in our manual data
            for filing in orgjson["filings_without_data"]:
                datasrc = "Manual"
                year = filing["tax_prd_yr"]
                pdfurl = filing["pdf_url"]
=======
        for org_num in org_nums:
            start_time = time.time()

            org_json = lookup_org(org_num)
            org_filings = parse_org_filings(org_json)
            write_org_filings(org_filings, writer.writerow)

            official_name = org_json["organization"]["name"]

            # for all the years without direct data, check if we have it in our manual data
            for filing in org_json["filings_without_data"]:
                datasrc = "Manual"
                year = filing["tax_prd_yr"]
                pdfurl = filing["pdf_url"]
>>>>>>> 9a12286f
                try:
                    pdfdata = manualdata[pdfurl]
                except:
                    pdfdata = {}
                totrev = pdfdata.get("Total Revenue", "NA")
                totexp = pdfdata.get("Total Expenses", "NA")
                netinc = pdfdata.get("Net Income", "NA")
                totass = pdfdata.get("Total Assets", "NA")
                totlia = pdfdata.get("Total Liabilities", "NA")
                netass = pdfdata.get("Net Assets", "NA")
<<<<<<< HEAD
                writer.writerow([orgnum, officialname, year, datasrc, pdfurl, totrev, totexp, netinc, totass, totlia, netass])

            # end time
            end = time.time()

            # print time spent on this org
            print "Completed " + officialname + " in " + str(round((end - start), 2)) + "s"

    overallend = time.time()

    # print total time spent
    print "Total time: " + str(round((overallend - overallstart), 2)) + "s"

=======
                writer.writerow([org_num, official_name, year, datasrc, pdfurl, totrev, totexp, netinc, totass, totlia, netass])

            end_time = time.time()
            print "Completed " + official_name + " in " + str(round((end_time -
                                                                    start_time), 2)) + "s"

    overall_end_time = time.time()
    print "Total time: " + str(round((overall_end_time - overall_start_time), 2)) + "s"
>>>>>>> 9a12286f

if __name__ == "__main__":
    main()

    # For debugging
    # org_json = lookup_org("43078945")
    # org_data = parse_org_filings(org_json)
    # write_org_filings(org_data)<|MERGE_RESOLUTION|>--- conflicted
+++ resolved
@@ -2,7 +2,6 @@
 # -*- coding: utf-8 -*-
 """
 Creates a csv file with the financial data of orgs on Propublica.
-<<<<<<< HEAD
 
 Inputs:
 listoforgs.csv (the list of propublica numbers)
@@ -11,73 +10,12 @@
 
 Output:
 finaldata.csv (data autograbbed from the API merged with manual data)
-
-=======
-
-Inputs:
-listoforgs.csv (the list of propublica numbers)
-manualdata.csv (any data that is only available via pdf should be filled
-                into this file manually)
-
-Output:
-finaldata.csv (data autograbbed from the API merged with manual data)
->>>>>>> 9a12286f
 """
 
 import csv
 import json
 import time
 import urllib2
-<<<<<<< HEAD
-import csv
-import time
-
-def get_list_of_orgs(file_loc):
-    """
-    Get the list of organizations to analyze. Assumes
-    the first column of the CSV has the organization numbers.
-    """
-    orgnums = []
-    with open(file_loc, "r") as csv_file:
-        reader = csv.reader(csv_file)
-        # avoid header row
-        next(reader)
-        # extract organization number
-        for row in reader:
-            orgnums.append(row[0])
-    return orgnums
-
-
-def get_manual_data(file_loc):
-    """
-    Store the human-read data from the pdfs into
-    a dictionary format with the pdfurl as the key
-    """
-    manualdata = {}
-    reader = csv.DictReader(open(file_loc))
-    for row in reader:
-        key = row.pop('PDF URL')
-        manualdata[key] = row
-    return manualdata
-
-
-def lookup_org(orgnum):
-    url = "https://projects.propublica.org/nonprofits/api/v2/organizations/" + orgnum + ".json"
-    orgjson = json.loads(urllib2.urlopen(url).read())
-    return orgjson
-
-
-def main():
-    """Compiles data into csv file"""
-
-    # keep track of start time
-    overallstart = time.time()
-
-    print "Starting script..."
-
-    orgnums = get_list_of_orgs("listoforgs.csv")
-    manualdata = get_manual_data("manualdata.csv")
-=======
 
 def get_list_of_orgs(list_of_orgs_file):
     """Gets list of organizations. Assumes first column has the organization
@@ -153,7 +91,6 @@
 
     org_nums = get_list_of_orgs("listoforgs.csv")
     manual_data = get_manual_data("manualdata.csv")
->>>>>>> 9a12286f
 
     # write up all the data in a finaldata.csv
     with open("finaldata.csv", "wb") as csv_file:
@@ -164,37 +101,6 @@
         writer.writerow(header)
 
         # for every propublica organization
-<<<<<<< HEAD
-        for orgnum in orgnums:
-
-            # keep track of the time it takes to analyze each org
-            start = time.time()
-
-            # grab all the data on this org
-            orgjson = lookup_org(orgnum)
-
-            # grab the name
-            officialname = orgjson["organization"]["name"]
-
-            # for all the years that have direct data in the API, grab the data
-            for filing in orgjson["filings_with_data"]:
-                datasrc = "Auto"
-                year = filing["tax_prd_yr"]
-                pdfurl = filing["pdf_url"]
-                totrev = filing["totrevenue"]
-                totexp = filing["totfuncexpns"]
-                netinc = int(totrev) - int(totexp)
-                totass = filing["totassetsend"]
-                totlia = filing["totliabend"]
-                netass = int(totass) - int(totlia)
-                writer.writerow([orgnum, officialname, year, datasrc, pdfurl, totrev, totexp, netinc, totass, totlia, netass])
-
-            # for all the years without direct data, check if we have it in our manual data
-            for filing in orgjson["filings_without_data"]:
-                datasrc = "Manual"
-                year = filing["tax_prd_yr"]
-                pdfurl = filing["pdf_url"]
-=======
         for org_num in org_nums:
             start_time = time.time()
 
@@ -209,7 +115,6 @@
                 datasrc = "Manual"
                 year = filing["tax_prd_yr"]
                 pdfurl = filing["pdf_url"]
->>>>>>> 9a12286f
                 try:
                     pdfdata = manualdata[pdfurl]
                 except:
@@ -220,21 +125,6 @@
                 totass = pdfdata.get("Total Assets", "NA")
                 totlia = pdfdata.get("Total Liabilities", "NA")
                 netass = pdfdata.get("Net Assets", "NA")
-<<<<<<< HEAD
-                writer.writerow([orgnum, officialname, year, datasrc, pdfurl, totrev, totexp, netinc, totass, totlia, netass])
-
-            # end time
-            end = time.time()
-
-            # print time spent on this org
-            print "Completed " + officialname + " in " + str(round((end - start), 2)) + "s"
-
-    overallend = time.time()
-
-    # print total time spent
-    print "Total time: " + str(round((overallend - overallstart), 2)) + "s"
-
-=======
                 writer.writerow([org_num, official_name, year, datasrc, pdfurl, totrev, totexp, netinc, totass, totlia, netass])
 
             end_time = time.time()
@@ -243,7 +133,6 @@
 
     overall_end_time = time.time()
     print "Total time: " + str(round((overall_end_time - overall_start_time), 2)) + "s"
->>>>>>> 9a12286f
 
 if __name__ == "__main__":
     main()
